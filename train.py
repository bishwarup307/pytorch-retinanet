--- conflicted
+++ resolved
@@ -74,24 +74,17 @@
         "--num-workers", type=int, help="number of workers for dataloader mp", default=0
     )
     parser.add_argument("--logdir", type=str, help="path to save the logs and checkpoints")
-<<<<<<< HEAD
+
+    parser.add_argument("--plot", action="store_true", help="whether to plot images in tensorboard")
+    parser.add_argument(
+        "--nsr", type=float, default=None, help="whether to use negative sampling of images"
+    )
+
     parser.add_argument('--augs', help="available augs:rand,hflip,rotate,shear,brightness,contrast,hue,gamma,saturation,sharpen,gblur should be seperated by spaces.",nargs='+')
-    parser.add_argument('--augs-prob', type=float, help="probability of applying augmentation in range [0.,1.]")
-=======
-    parser.add_argument("--plot", action="store_true", help="whether to plot images in tensorboard")
-    parser.add_argument(
-        "--nsr", type=float, default=None, help="whether to use negative sampling of images"
-    )
-
-    parser.add_argument(
-        "--augs",
-        help="possible values:rand,hflip,rotate,shear,brightness,contrast,hue,gamma,saturation",
-        nargs="+",
-    )
     parser.add_argument(
         "--augs-prob", type=float, help="probability of applying augmentation in range [0.,1.]"
     )
->>>>>>> a5f8fd1f
+
     parser = parser.parse_args(args)
 
     try:
